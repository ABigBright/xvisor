--- conflicted
+++ resolved
@@ -25,11 +25,7 @@
 #include <vmm_error.h>
 #include <vmm_types.h>
 
-<<<<<<< HEAD
-void __lock __cpu_spin_lock(vmm_cpu_spinlock_t *lock)
-=======
 void __lock __cpu_spin_lock(spinlock_t *lock)
->>>>>>> 6a9ebb9b
 {
         int tmp;
 	u32 *lcounter = (u32 *)&lock->__cpu_lock.counter;
@@ -45,11 +41,7 @@
 		:"r"(lcounter));
 }
 
-<<<<<<< HEAD
-void __lock __cpu_spin_unlock(vmm_cpu_spinlock_t *lock)
-=======
 void __lock __cpu_spin_unlock(spinlock_t *lock)
->>>>>>> 6a9ebb9b
 {
 	int tmp;
 	u32 *lcounter = (u32 *)&lock->__cpu_lock.counter;
@@ -66,17 +58,6 @@
 		:"r"(lcounter));
 }
 
-<<<<<<< HEAD
-void __lock vmm_cpu_spin_lock (vmm_cpu_spinlock_t *lock)
-{
-	__cpu_spin_lock(lock);
-}
-
-void __lock vmm_cpu_spin_unlock (vmm_cpu_spinlock_t *lock)
-{
-	__cpu_spin_unlock(lock);
-}
-=======
 bool __lock vmm_cpu_spin_lock_check(spinlock_t * lock)
 {
 	return (lock->__cpu_lock.counter) ? TRUE : FALSE;
@@ -91,4 +72,3 @@
 {
 	__cpu_spin_unlock(lock);
 }
->>>>>>> 6a9ebb9b
