--- conflicted
+++ resolved
@@ -550,10 +550,6 @@
 	int rc;
 	struct dlist *l1;
 	vmm_emudev_t *einst;
-<<<<<<< HEAD
-	struct vmm_devemu_guest_context *eginst;
-=======
->>>>>>> 6a9ebb9b
 	vmm_emulator_t *emu;
 	const vmm_emuid_t *matches;
 	const vmm_emuid_t *match;
@@ -566,11 +562,6 @@
 		return VMM_EFAIL;
 	}
 
-<<<<<<< HEAD
-	eginst = guest->aspace.devemu_priv;
-
-=======
->>>>>>> 6a9ebb9b
 	list_for_each(l1, &dectrl.emu_list) {
 		emu = list_entry(l1, vmm_emulator_t, head);
 		matches = emu->match_table;
